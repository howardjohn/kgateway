--- conflicted
+++ resolved
@@ -248,21 +248,13 @@
 		ContributesPolicies: map[schema.GroupKind]extensionsplug.PolicyPlugin{
 			wellknown.TrafficPolicyGVK.GroupKind(): {
 				// AttachmentPoints: []ir.AttachmentPoints{ir.HttpAttachmentPoint},
-<<<<<<< HEAD
 				NewEnvoyGatewayTranslationPass: NewGatewayTranslationPass,
 				Policies:                       policyCol,
-				MergePolicies:                  mergePolicies,
-				GetPolicyStatus:                getPolicyStatusFn(commoncol.CrudClient),
-				PatchPolicyStatus:              patchPolicyStatusFn(commoncol.CrudClient),
-=======
-				NewGatewayTranslationPass: NewGatewayTranslationPass,
-				Policies:                  policyCol,
 				MergePolicies: func(pols []ir.PolicyAtt) ir.PolicyAtt {
 					return policy.MergePolicies(pols, MergeTrafficPolicies)
 				},
 				GetPolicyStatus:   getPolicyStatusFn(commoncol.CrudClient),
 				PatchPolicyStatus: patchPolicyStatusFn(commoncol.CrudClient),
->>>>>>> e2227b43
 			},
 		},
 		ExtraHasSynced: translator.HasSynced,
