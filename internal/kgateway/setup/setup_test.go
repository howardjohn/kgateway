package setup_test

import (
	"bytes"
	"context"
	"encoding/json"
	"errors"
	"fmt"
	"maps"
	"os"
	"os/exec"
	"path/filepath"
	"slices"
	"sort"
	"strings"
	"sync/atomic"
	"testing"
	"time"

<<<<<<< HEAD
	envoycluster "github.com/envoyproxy/go-control-plane/envoy/config/cluster/v3"
	envoycore "github.com/envoyproxy/go-control-plane/envoy/config/core/v3"
	envoyendpoint "github.com/envoyproxy/go-control-plane/envoy/config/endpoint/v3"
	envoylistener "github.com/envoyproxy/go-control-plane/envoy/config/listener/v3"
	envoy_config_route_v3 "github.com/envoyproxy/go-control-plane/envoy/config/route/v3"
=======
	agentgateway "github.com/agentgateway/agentgateway/go/api"
	"github.com/agentgateway/agentgateway/go/api/a2a"
	"github.com/agentgateway/agentgateway/go/api/mcp"
	envoyclusterv3 "github.com/envoyproxy/go-control-plane/envoy/config/cluster/v3"
	envoycorev3 "github.com/envoyproxy/go-control-plane/envoy/config/core/v3"
	envoyendpointv3 "github.com/envoyproxy/go-control-plane/envoy/config/endpoint/v3"
	envoylistenerv3 "github.com/envoyproxy/go-control-plane/envoy/config/listener/v3"
	envoyroutev3 "github.com/envoyproxy/go-control-plane/envoy/config/route/v3"
>>>>>>> e2227b43
	envoyhttp "github.com/envoyproxy/go-control-plane/envoy/extensions/filters/network/http_connection_manager/v3"
	discovery_v3 "github.com/envoyproxy/go-control-plane/envoy/service/discovery/v3"
	"github.com/go-logr/zapr"
	"github.com/google/go-cmp/cmp"
	"go.uber.org/zap"
	"go.uber.org/zap/zapcore"
	"google.golang.org/grpc"
	"google.golang.org/grpc/credentials/insecure"
	"google.golang.org/grpc/grpclog"
	jsonpb "google.golang.org/protobuf/encoding/protojson"
	"google.golang.org/protobuf/proto"
	"google.golang.org/protobuf/testing/protocmp"
	"google.golang.org/protobuf/types/known/structpb"
	istiokube "istio.io/istio/pkg/kube"
	"istio.io/istio/pkg/kube/krt"
	istioslices "istio.io/istio/pkg/slices"
	"istio.io/istio/pkg/test/util/retry"
	corev1 "k8s.io/api/core/v1"
	metav1 "k8s.io/apimachinery/pkg/apis/meta/v1"
	"sigs.k8s.io/controller-runtime/pkg/envtest"
	"sigs.k8s.io/controller-runtime/pkg/log"
	"sigs.k8s.io/yaml"

	"github.com/kgateway-dev/kgateway/v2/internal/kgateway/proxy_syncer"
	"github.com/kgateway-dev/kgateway/v2/pkg/settings"
	"github.com/kgateway-dev/kgateway/v2/pkg/utils/envutils"
	"github.com/kgateway-dev/kgateway/v2/test/envtestutil"
)

func getAssetsDir(t *testing.T) string {
	var assets string
	if os.Getenv("KUBEBUILDER_ASSETS") == "" {
		// set default if not user provided
		out, err := exec.Command("sh", "-c", "make -sC $(dirname $(go env GOMOD)) envtest-path").CombinedOutput()
		t.Log("out:", string(out))
		if err != nil {
			t.Fatalf("failed to get assets dir: %v", err)
		}
		assets = strings.TrimSpace(string(out))
	}
	return assets
}

// testingWriter is a WriteSyncer that writes logs to testing.T.
type testingWriter struct {
	t atomic.Value
}

func (w *testingWriter) Write(p []byte) (n int, err error) {
	w.t.Load().(*testing.T).Log(string(p)) // Write the log to testing.T
	return len(p), nil
}

func (w *testingWriter) Sync() error {
	return nil
}

func (w *testingWriter) set(t *testing.T) {
	w.t.Store(t)
}

var (
	writer = &testingWriter{}
	logger = NewTestLogger()
)

// NewTestLogger creates a zap.Logger which can be used to write to *testing.T
// on each test, set the *testing.T on the writer.
func NewTestLogger() *zap.Logger {
	var core zapcore.Core
	// Only log controller-runtime and gRPC logs if LOG_LEVEL=debug, otherwise they are extremely noisy
	level, err := zapcore.ParseLevel(envutils.GetOrDefault("LOG_LEVEL", "error", false))
	if err != nil {
		panic(fmt.Sprintf("failed to parse LOG_LEVEL: %v", err))
	}
	core = zapcore.NewCore(
		zapcore.NewConsoleEncoder(zap.NewDevelopmentEncoderConfig()),
		zapcore.AddSync(writer),
		// Adjust log level as needed
		// if a test assertion fails and logs or too noisy, change to zapcore.FatalLevel
		level,
	)

	return zap.New(core, zap.AddCaller())
}

func init() {
	log.SetLogger(zapr.NewLogger(logger))
	// Use GRPC_GO_LOG_SEVERITY_LEVEL and GRPC_GO_LOG_VERBOSITY_LEVEL env vars to control gRPC logging
	if logger.Level() == zapcore.DebugLevel {
		grpclog.SetLoggerV2(grpclog.NewLoggerV2WithVerbosity(writer, writer, writer, 100))
	}
}

func TestServiceEntry(t *testing.T) {
	st, err := settings.BuildSettings()
	if err != nil {
		t.Fatalf("can't get settings %v", err)
	}
	st.EnableIstioIntegration = true

	// these exercise applying a DR to a ServiceEntry
	runScenario(t, "testdata/serviceentry/dr", st)
}

func TestDestinationRule(t *testing.T) {
	st, err := settings.BuildSettings()
	st.EnableIstioIntegration = true
	if err != nil {
		t.Fatalf("can't get settings %v", err)
	}
	runScenario(t, "testdata/istio_destination_rule", st)
}

func TestWithStandardSettings(t *testing.T) {
	st, err := settings.BuildSettings()
	if err != nil {
		t.Fatalf("can't get settings %v", err)
	}
	runScenario(t, "testdata/standard", st)
}

func TestWithIstioAutomtlsSettings(t *testing.T) {
	st, err := settings.BuildSettings()
	st.EnableIstioIntegration = true
	st.EnableIstioAutoMtls = true
	if err != nil {
		t.Fatalf("can't get settings %v", err)
	}
	runScenario(t, "testdata/istio_mtls", st)
}

func TestWithBindIpv6(t *testing.T) {
	st, err := settings.BuildSettings()
	st.ListenerBindIpv6 = true
	if err != nil {
		t.Fatalf("can't get settings %v", err)
	}
	runScenario(t, "testdata/listenerbind/v6", st)
}

func TestWithBindIpv4(t *testing.T) {
	st, err := settings.BuildSettings()
	st.ListenerBindIpv6 = false
	if err != nil {
		t.Fatalf("can't get settings %v", err)
	}
	runScenario(t, "testdata/listenerbind/v4", st)
}

func TestWithAutoDns(t *testing.T) {
	st, err := settings.BuildSettings()
	if err != nil {
		t.Fatalf("can't get settings %v", err)
	}
	st.DnsLookupFamily = settings.DnsLookupFamilyAuto

	runScenario(t, "testdata/autodns", st)
}

func TestWithInferenceAPI(t *testing.T) {
	st, err := settings.BuildSettings()
	if err != nil {
		t.Fatalf("can't get settings %v", err)
	}
	st.EnableInferExt = true
	st.InferExtAutoProvision = true

	runScenario(t, "testdata/inference_api", st)
}

func TestPolicyUpdate(t *testing.T) {
	st, err := settings.BuildSettings()
	if err != nil {
		t.Fatalf("can't get settings %v", err)
	}
	setupEnvTestAndRun(t, st, func(t *testing.T, ctx context.Context, kdbg *krt.DebugHandler, client istiokube.CLIClient, xdsPort int) {
		client.Kube().CoreV1().Namespaces().Create(ctx, &corev1.Namespace{ObjectMeta: metav1.ObjectMeta{Name: "gwtest"}}, metav1.CreateOptions{})

		err = client.ApplyYAMLContents("gwtest", `kind: Gateway
apiVersion: gateway.networking.k8s.io/v1
metadata:
  name: http-gw
  namespace: gwtest
spec:
  gatewayClassName: kgateway
  listeners:
  - protocol: HTTP
    port: 8080
    name: http
    allowedRoutes:
      namespaces:
        from: All`, `apiVersion: gateway.kgateway.dev/v1alpha1
kind: TrafficPolicy
metadata:
  name: transformation
  namespace: gwtest
spec:
  transformation:
    response:
      set:
      - name: x-solo-response
        value: '{{ request_header("x-solo-request") }}'
      remove:
      - x-solo-request`, `apiVersion: gateway.networking.k8s.io/v1beta1
kind: HTTPRoute
metadata:
  name: happypath
  namespace: gwtest
spec:
  parentRefs:
    - name: http-gw
  hostnames:
    - "www.example2.com"
  rules:
    - backendRefs:
        - name: kubernetes
          port: 443
      filters:
      - type: ExtensionRef
        extensionRef:
          group: gateway.kgateway.dev
          kind: TrafficPolicy
          name: transformation`)

		time.Sleep(time.Second / 2)

		err = client.ApplyYAMLContents("gwtest", `apiVersion: gateway.kgateway.dev/v1alpha1
kind: TrafficPolicy
metadata:
  name: transformation
  namespace: gwtest
spec:
  transformation:
    response:
      set:
      - name: x-solo-response
        value: '{{ request_header("x-solo-request123") }}'
      remove:
      - x-solo-request321`)

		time.Sleep(time.Second / 2)

		dumper := newXdsDumper(t, ctx, xdsPort, "http-gw")
		t.Cleanup(dumper.Close)
		t.Cleanup(func() {
			if t.Failed() {
				logKrtState(t, fmt.Sprintf("krt state for failed test: %s", t.Name()), kdbg)
			} else if os.Getenv("KGW_DUMP_KRT_ON_SUCCESS") == "true" {
				logKrtState(t, fmt.Sprintf("krt state for successful test: %s", t.Name()), kdbg)
			}
		})

		dump, err := dumper.Dump(t, ctx)
		if err != nil {
			t.Error(err)
		}
		pfc := dump.Routes[0].GetVirtualHosts()[0].GetRoutes()[0].GetTypedPerFilterConfig()
		if len(pfc) != 1 {
			t.Fatalf("expected 1 filter config, got %d", len(pfc))
		}
		if !bytes.Contains(slices.Collect(maps.Values(pfc))[0].Value, []byte("x-solo-request321")) {
			t.Fatalf("expected filter config to contain x-solo-request321")
		}

		t.Logf("%s finished", t.Name())
	})
}

func runScenario(t *testing.T, scenarioDir string, globalSettings *settings.Settings) {
	setupEnvTestAndRun(t, globalSettings, func(t *testing.T, ctx context.Context, kdbg *krt.DebugHandler, client istiokube.CLIClient, xdsPort int) {
		// list all yamls in test data
		files, err := os.ReadDir(scenarioDir)
		if err != nil {
			t.Fatalf("failed to read dir: %v", err)
		}
		for _, f := range files {
			// run tests with the yaml files (but not -out.yaml files)/s
			parentT := t
			if strings.HasSuffix(f.Name(), ".yaml") && !strings.HasSuffix(f.Name(), "-out.yaml") {
				if os.Getenv("TEST_PREFIX") != "" && !strings.HasPrefix(f.Name(), os.Getenv("TEST_PREFIX")) {
					continue
				}
				fullpath := filepath.Join(scenarioDir, f.Name())
				t.Run(strings.TrimSuffix(f.Name(), ".yaml"), func(t *testing.T) {
					writer.set(t)
					t.Cleanup(func() {
						writer.set(parentT)
					})
					// sadly tests can't run yet in parallel, as kgateway will add all the k8s services as clusters. this means
					// that we get test pollution.
					// once we change it to only include the ones in the proxy, we can re-enable this
					//				t.Parallel()
					testScenario(t, ctx, kdbg, client, xdsPort, fullpath)
				})
			}
		}
	})
}

func setupEnvTestAndRun(t *testing.T, globalSettings *settings.Settings, run func(t *testing.T,
	ctx context.Context,
	kdbg *krt.DebugHandler,
	client istiokube.CLIClient,
	xdsPort int,
),
) {
	proxy_syncer.UseDetailedUnmarshalling = true
	writer.set(t)

	testEnv := &envtest.Environment{
		CRDDirectoryPaths: []string{
			filepath.Join("..", "crds"),
			filepath.Join("..", "..", "..", "install", "helm", "kgateway-crds", "templates"),
			filepath.Join("testdata", "istio_crds_setup"),
		},
		ErrorIfCRDPathMissing: true,
		// set assets dir so we can run without the makefile
		BinaryAssetsDirectory: getAssetsDir(t),
		// web hook to add cluster ips to services
	}
	envtestutil.RunController(t, logger, globalSettings, testEnv,
		nil,
		[][]string{
			{"default", "testdata/setup_yaml/setup.yaml"},
			{"gwtest", "testdata/setup_yaml/pods.yaml"},
		},
		run)
}

func testScenario(
	t *testing.T,
	ctx context.Context,
	kdbg *krt.DebugHandler,
	client istiokube.CLIClient,
	xdsPort int,
	f string,
) {
	fext := filepath.Ext(f)
	fpre := strings.TrimSuffix(f, fext)
	t.Logf("running scenario for test file: %s", f)

	// read the out file
	fout := fpre + "-out" + fext
	write := false
	ya, err := os.ReadFile(fout)
	// if not exist
	if os.IsNotExist(err) {
		write = true
		err = nil
	}
	if os.Getenv("REFRESH_GOLDEN") == "true" {
		write = true
	}
	if err != nil {
		t.Fatalf("failed to read file %s: %v", fout, err)
	}

	var expectedXdsDump xdsDump
	err = expectedXdsDump.FromYaml(ya)
	if err != nil {
		t.Fatalf("failed to read yaml %s: %v", fout, err)
	}
	const gwname = "http-gw-for-test"
	testgwname := "http-" + filepath.Base(fpre)
	testyamlbytes, err := os.ReadFile(f)
	if err != nil {
		t.Fatalf("failed to read file: %v", err)
	}
	// change the gw name, so we could potentially run multiple tests in parallel (tough currently
	// it has other issues, so we don't run them in parallel)
	testyaml := strings.ReplaceAll(string(testyamlbytes), gwname, testgwname)

	yamlfile := filepath.Join(t.TempDir(), "test.yaml")
	os.WriteFile(yamlfile, []byte(testyaml), 0o644)

	err = client.ApplyYAMLFiles("", yamlfile)

	t.Cleanup(func() {
		// always delete yamls, even if there was an error applying them; to prevent test pollution.
		err := client.DeleteYAMLFiles("", yamlfile)
		if err != nil {
			t.Fatalf("failed to delete yaml: %v", err)
		}
		t.Log("deleted yamls", t.Name())
	})

	if err != nil {
		t.Fatalf("failed to apply yaml: %v", err)
	}
	t.Log("applied yamls", t.Name())

	// wait at least a second before the first check
	// to give the CP time to process
	time.Sleep(time.Second)

	t.Cleanup(func() {
		if t.Failed() {
			logKrtState(t, fmt.Sprintf("krt state for failed test: %s", t.Name()), kdbg)
		} else if os.Getenv("KGW_DUMP_KRT_ON_SUCCESS") == "true" {
			logKrtState(t, fmt.Sprintf("krt state for successful test: %s", t.Name()), kdbg)
		}
	})

	retry.UntilSuccessOrFail(t, func() error {
		dumper := newXdsDumper(t, ctx, xdsPort, testgwname)
		defer dumper.Close()
		dump, err := dumper.Dump(t, ctx)
		if err != nil {
			return err
		}
		if len(dump.Listeners) == 0 {
			return fmt.Errorf("timed out waiting for listeners")
		}
		if write {
			t.Logf("writing out file")
			// serialize xdsDump to yaml
			d, err := dump.ToYaml()
			if err != nil {
				return fmt.Errorf("failed to serialize xdsDump: %v", err)
			}
			os.WriteFile(fout, d, 0o644)
			return fmt.Errorf("wrote out file - nothing to test")
		}
		return dump.Compare(expectedXdsDump)
	}, retry.Converge(2), retry.BackoffDelay(2*time.Second), retry.Timeout(10*time.Second))
	t.Logf("%s finished", t.Name())
}

// logKrtState logs the krt state with a message
func logKrtState(t *testing.T, msg string, kdbg *krt.DebugHandler) {
	t.Helper()
	j, err := kdbg.MarshalJSON()
	if err != nil {
		t.Logf("failed to marshal krt state: %v", err)
	} else {
		t.Logf("%s: %s", msg, string(j))
	}
}

type xdsDumper struct {
	conn      *grpc.ClientConn
	adsClient discovery_v3.AggregatedDiscoveryService_StreamAggregatedResourcesClient
	dr        *discovery_v3.DiscoveryRequest
	cancel    context.CancelFunc
}

func (x xdsDumper) Close() {
	if x.conn != nil {
		x.conn.Close()
	}
	if x.adsClient != nil {
		x.adsClient.CloseSend()
	}
	if x.cancel != nil {
		x.cancel()
	}
}

func newXdsDumper(t *testing.T, ctx context.Context, xdsPort int, gwname string) xdsDumper {
	conn, err := grpc.NewClient(fmt.Sprintf("localhost:%d", xdsPort),
		grpc.WithTransportCredentials(insecure.NewCredentials()),
		grpc.WithIdleTimeout(time.Second*10),
	)
	if err != nil {
		t.Fatalf("failed to connect to xds server: %v", err)
	}

	d := xdsDumper{
		conn: conn,
		dr: &discovery_v3.DiscoveryRequest{
			Node: &envoycorev3.Node{
				Id: "gateway.gwtest",
				Metadata: &structpb.Struct{
					Fields: map[string]*structpb.Value{
						"role": structpb.NewStringValue(fmt.Sprintf("kgateway-kube-gateway-api~%s~%s", "gwtest", gwname)),
					},
				},
			},
		},
	}

	ads := discovery_v3.NewAggregatedDiscoveryServiceClient(d.conn)
	ctx, cancel := context.WithTimeout(ctx, time.Second*30) // long timeout - just in case. we should never reach it.
	adsClient, err := ads.StreamAggregatedResources(ctx)
	if err != nil {
		t.Fatalf("failed to get ads client: %v", err)
	}
	d.adsClient = adsClient
	d.cancel = cancel

	return d
}

<<<<<<< HEAD
=======
func newAgentGatewayXdsDumper(t *testing.T, ctx context.Context, xdsPort int, gwname, gwnamespace string) xdsDumper {
	conn, err := grpc.NewClient(fmt.Sprintf("localhost:%d", xdsPort),
		grpc.WithTransportCredentials(insecure.NewCredentials()),
		grpc.WithIdleTimeout(time.Second*10),
	)
	if err != nil {
		t.Fatalf("failed to connect to xds server: %v", err)
	}

	d := xdsDumper{
		conn: conn,
		dr: &discovery_v3.DiscoveryRequest{
			Node: &envoycorev3.Node{
				Id: "gateway.gwtest",
				Metadata: &structpb.Struct{
					Fields: map[string]*structpb.Value{
						"role": structpb.NewStringValue(fmt.Sprintf("%s~%s~%s", agentgatewaysyncer.OwnerNodeId, gwnamespace, gwname)),
					},
				},
			},
		},
	}

	ads := discovery_v3.NewAggregatedDiscoveryServiceClient(d.conn)
	ctx, cancel := context.WithTimeout(ctx, time.Second*30) // long timeout - just in case. we should never reach it.
	adsClient, err := ads.StreamAggregatedResources(ctx)
	if err != nil {
		t.Fatalf("failed to get ads client: %v", err)
	}
	d.adsClient = adsClient
	d.cancel = cancel

	return d
}

type agentGwDump struct {
	A2ATargets []*a2a.Target
	McpTargets []*mcp.Target
	Listeners  []*agentgateway.Listener
}

func (x xdsDumper) DumpAgentGateway(t *testing.T, ctx context.Context) agentGwDump {
	// get a2a targets
	a2aTargets := x.GetA2ATargets(t, ctx)
	// get mcp targets
	mcpTargets := x.GetMcpTargets(t, ctx)
	// get listeners
	listeners := x.GetListeners(t, ctx)

	return agentGwDump{
		A2ATargets: a2aTargets,
		McpTargets: mcpTargets,
		Listeners:  listeners,
	}
}

func (x xdsDumper) GetA2ATargets(t *testing.T, ctx context.Context) []*a2a.Target {
	dr := proto.Clone(x.dr).(*discovery_v3.DiscoveryRequest)
	dr.TypeUrl = agentgatewaysyncer.TargetTypeA2AUrl
	x.adsClient.Send(dr)
	var a2aTargets []*a2a.Target
	// run this in parallel with a 5s timeout
	done := make(chan struct{})
	go func() {
		defer close(done)
		sent := 1
		for i := 0; i < sent; i++ {
			dresp, err := x.adsClient.Recv()
			if err != nil {
				t.Errorf("failed to get response from xds server: %v", err)
			}
			t.Logf("got response: %s len: %d", dresp.GetTypeUrl(), len(dresp.GetResources()))
			if dresp.GetTypeUrl() == agentgatewaysyncer.TargetTypeA2AUrl {
				for _, anyResource := range dresp.GetResources() {
					var target a2a.Target
					if err := anyResource.UnmarshalTo(&target); err != nil {
						t.Errorf("failed to unmarshal target: %v", err)
					}
					a2aTargets = append(a2aTargets, &target)
				}
			}
		}
	}()
	select {
	case <-done:
	case <-time.After(5 * time.Second):
		// don't fatal yet as we want to dump the state while still connected
		t.Error("timed out waiting for targets for a2a xds dump")
		return nil
	}
	if len(a2aTargets) == 0 {
		t.Error("no a2a targets found")
		return nil
	}
	t.Logf("xds: found %d a2a targets", len(a2aTargets))
	return a2aTargets
}

func (x xdsDumper) GetMcpTargets(t *testing.T, ctx context.Context) []*mcp.Target {
	dr := proto.Clone(x.dr).(*discovery_v3.DiscoveryRequest)
	dr.TypeUrl = agentgatewaysyncer.TargetTypeMcpUrl
	x.adsClient.Send(dr)
	var mcpTargets []*mcp.Target
	// run this in parallel with a 5s timeout
	done := make(chan struct{})
	go func() {
		defer close(done)
		sent := 1
		for i := 0; i < sent; i++ {
			dresp, err := x.adsClient.Recv()
			if err != nil {
				t.Errorf("failed to get response from xds server: %v", err)
			}
			t.Logf("got response: %s len: %d", dresp.GetTypeUrl(), len(dresp.GetResources()))
			if dresp.GetTypeUrl() == agentgatewaysyncer.TargetTypeMcpUrl {
				for _, anyResource := range dresp.GetResources() {
					var target mcp.Target
					if err := anyResource.UnmarshalTo(&target); err != nil {
						t.Errorf("failed to unmarshal target: %v", err)
					}
					mcpTargets = append(mcpTargets, &target)
				}
			}
		}
	}()
	select {
	case <-done:
	case <-time.After(5 * time.Second):
		// don't fatal yet as we want to dump the state while still connected
		t.Error("timed out waiting for targets for mcp xds dump")
		return nil
	}
	if len(mcpTargets) == 0 {
		t.Error("no mcp targets found")
		return nil
	}
	t.Logf("xds: found %d mcp targets", len(mcpTargets))
	return mcpTargets
}

func (x xdsDumper) GetListeners(t *testing.T, ctx context.Context) []*agentgateway.Listener {
	dr := proto.Clone(x.dr).(*discovery_v3.DiscoveryRequest)
	dr.TypeUrl = agentgatewaysyncer.TargetTypeListenerUrl
	x.adsClient.Send(dr)
	var listeners []*agentgateway.Listener
	// run this in parallel with a 5s timeout
	done := make(chan struct{})
	go func() {
		defer close(done)
		sent := 1
		for i := 0; i < sent; i++ {
			dresp, err := x.adsClient.Recv()
			if err != nil {
				t.Errorf("failed to get response from xds server: %v", err)
			}
			t.Logf("got response: %s len: %d", dresp.GetTypeUrl(), len(dresp.GetResources()))
			if dresp.GetTypeUrl() == agentgatewaysyncer.TargetTypeListenerUrl {
				for _, anyResource := range dresp.GetResources() {
					var listener agentgateway.Listener
					if err := anyResource.UnmarshalTo(&listener); err != nil {
						t.Errorf("failed to unmarshal target: %v", err)
					}
					listeners = append(listeners, &listener)
				}
			}
		}
	}()
	select {
	case <-done:
	case <-time.After(5 * time.Second):
		// don't fatal yet as we want to dump the state while still connected
		t.Error("timed out waiting for listeners for xds dump")
		return nil
	}
	if len(listeners) == 0 {
		t.Error("no listeners found")
		return nil
	}
	t.Logf("xds: found %d listeners", len(listeners))
	return listeners
}

>>>>>>> e2227b43
func (x xdsDumper) Dump(t *testing.T, ctx context.Context) (xdsDump, error) {
	dr := proto.Clone(x.dr).(*discovery_v3.DiscoveryRequest)
	dr.TypeUrl = "type.googleapis.com/envoy.config.cluster.v3.Cluster"
	x.adsClient.Send(dr)
	dr = proto.Clone(x.dr).(*discovery_v3.DiscoveryRequest)
	dr.TypeUrl = "type.googleapis.com/envoy.config.listener.v3.Listener"
	x.adsClient.Send(dr)

	var clusters []*envoyclusterv3.Cluster
	var listeners []*envoylistenerv3.Listener
	var errs error

	// run this in parallel with a 5s timeout
	done := make(chan struct{})
	go func() {
		defer close(done)
		sent := 2
		for i := 0; i < sent; i++ {
			dresp, err := x.adsClient.Recv()
			if err != nil {
				errs = errors.Join(errs, fmt.Errorf("failed to get response from xds server: %v", err))
			}
			t.Logf("got response: %s len: %d", dresp.GetTypeUrl(), len(dresp.GetResources()))
			if dresp.GetTypeUrl() == "type.googleapis.com/envoy.config.cluster.v3.Cluster" {
				for _, anyCluster := range dresp.GetResources() {
					var cluster envoyclusterv3.Cluster
					if err := anyCluster.UnmarshalTo(&cluster); err != nil {
						errs = errors.Join(errs, fmt.Errorf("failed to unmarshal cluster: %v", err))
					}
					clusters = append(clusters, &cluster)
				}
			} else if dresp.GetTypeUrl() == "type.googleapis.com/envoy.config.listener.v3.Listener" {
				needMoreListerners := false
				for _, anyListener := range dresp.GetResources() {
					var listener envoylistenerv3.Listener
					if err := anyListener.UnmarshalTo(&listener); err != nil {
						errs = errors.Join(errs, fmt.Errorf("failed to unmarshal listener: %v", err))
					}
					listeners = append(listeners, &listener)
					needMoreListerners = needMoreListerners || (len(getroutesnames(&listener)) == 0)
				}
				if len(listeners) == 0 {
					needMoreListerners = true
				}

				if needMoreListerners {
					// no routes on listener.. request another listener snapshot, after
					// the control plane processes the listeners
					sent += 1
					listeners = nil
					dr = proto.Clone(x.dr).(*discovery_v3.DiscoveryRequest)
					dr.TypeUrl = "type.googleapis.com/envoy.config.listener.v3.Listener"
					dr.VersionInfo = dresp.GetVersionInfo()
					dr.ResponseNonce = dresp.GetNonce()
					x.adsClient.Send(dr)
				}
			}
		}
	}()
	select {
	case <-done:
	case <-time.After(5 * time.Second):
		// don't fatal yet as we want to dump the state while still connected
		errs = errors.Join(errs, fmt.Errorf("timed out waiting for listener/cluster xds dump"))
		return xdsDump{}, errs
	}
	if len(listeners) == 0 {
		errs = errors.Join(errs, fmt.Errorf("no listeners found"))
		return xdsDump{}, errs
	}
	t.Logf("xds: found %d listeners and %d clusters", len(listeners), len(clusters))

	clusterServiceNames := istioslices.MapFilter(clusters, func(c *envoyclusterv3.Cluster) *string {
		if c.GetEdsClusterConfig() != nil {
			if c.GetEdsClusterConfig().GetServiceName() != "" {
				s := c.GetEdsClusterConfig().GetServiceName()
				if s == "" {
					s = c.GetName()
				}
				return &s
			}
			return &c.Name
		}
		return nil
	})

	var routenames []string
	for _, l := range listeners {
		routenames = append(routenames, getroutesnames(l)...)
	}

	dr = proto.Clone(x.dr).(*discovery_v3.DiscoveryRequest)
	dr.ResourceNames = routenames
	dr.TypeUrl = "type.googleapis.com/envoy.config.route.v3.RouteConfiguration"
	x.adsClient.Send(dr)
	dr = proto.Clone(x.dr).(*discovery_v3.DiscoveryRequest)
	dr.TypeUrl = "type.googleapis.com/envoy.config.endpoint.v3.ClusterLoadAssignment"
	dr.ResourceNames = clusterServiceNames
	x.adsClient.Send(dr)

	var endpoints []*envoyendpointv3.ClusterLoadAssignment
	var routes []*envoyroutev3.RouteConfiguration

	done = make(chan struct{})
	go func() {
		defer close(done)
		for i := 0; i < 2; i++ {
			dresp, err := x.adsClient.Recv()
			if err != nil {
				errs = errors.Join(errs, fmt.Errorf("failed to get response from xds server: %v", err))
			}
			t.Logf("got response: %s len: %d", dresp.GetTypeUrl(), len(dresp.GetResources()))
			if dresp.GetTypeUrl() == "type.googleapis.com/envoy.config.route.v3.RouteConfiguration" {
				for _, anyRoute := range dresp.GetResources() {
					var route envoyroutev3.RouteConfiguration
					if err := anyRoute.UnmarshalTo(&route); err != nil {
						errs = errors.Join(errs, fmt.Errorf("failed to unmarshal route: %v", err))
					}
					routes = append(routes, &route)
				}
			} else if dresp.GetTypeUrl() == "type.googleapis.com/envoy.config.endpoint.v3.ClusterLoadAssignment" {
				for _, anyCla := range dresp.GetResources() {
					var cla envoyendpointv3.ClusterLoadAssignment
					if err := anyCla.UnmarshalTo(&cla); err != nil {
						errs = errors.Join(errs, fmt.Errorf("failed to unmarshal cla: %v", err))
					}
					// remove kube endpoints, as with envtests we will get random ports, so we cant assert on them
					if !strings.Contains(cla.ClusterName, "kubernetes") {
						endpoints = append(endpoints, &cla)
					}
				}
			}
		}
	}()
	select {
	case <-done:
	case <-time.After(5 * time.Second):
		// don't fatal yet as we want to dump the state while still connected
		errs = errors.Join(errs, fmt.Errorf("timed out waiting for routes/cla xds dump"))
		return xdsDump{}, errs
	}

	t.Logf("found %d routes and %d endpoints", len(routes), len(endpoints))
	xdsDump := xdsDump{
		Clusters:  clusters,
		Listeners: listeners,
		Endpoints: endpoints,
		Routes:    routes,
	}
	return xdsDump, errs
}

type xdsDump struct {
	Clusters  []*envoyclusterv3.Cluster
	Listeners []*envoylistenerv3.Listener
	Endpoints []*envoyendpointv3.ClusterLoadAssignment
	Routes    []*envoyroutev3.RouteConfiguration
}

func (x *xdsDump) Compare(other xdsDump) error {
	var errs error

	if len(x.Clusters) != len(other.Clusters) {
		errs = errors.Join(errs, fmt.Errorf("expected %v clusters, got %v", len(other.Clusters), len(x.Clusters)))
	}

	if len(x.Listeners) != len(other.Listeners) {
		errs = errors.Join(errs, fmt.Errorf("expected %v listeners, got %v", len(other.Listeners), len(x.Listeners)))
	}
	if len(x.Endpoints) != len(other.Endpoints) {
		errs = errors.Join(errs, fmt.Errorf("expected %v endpoints, got %v", len(other.Endpoints), len(x.Endpoints)))
	}
	if len(x.Routes) != len(other.Routes) {
		errs = errors.Join(errs, fmt.Errorf("expected %v routes, got %v", len(other.Routes), len(x.Routes)))
	}

	clusterset := map[string]*envoyclusterv3.Cluster{}
	for _, c := range x.Clusters {
		clusterset[c.Name] = c
	}
	for _, otherc := range other.Clusters {
		ourc := clusterset[otherc.Name]
		if ourc == nil {
			errs = errors.Join(errs, fmt.Errorf("cluster %v not found", otherc.Name))
			continue
		}
		ourCla := ourc.LoadAssignment
		otherCla := otherc.LoadAssignment
		if err := compareCla(ourCla, otherCla); err != nil {
			errs = errors.Join(errs, fmt.Errorf("cluster %v: %w", otherc.Name, err))
		}

		// don't proto.Equal the LoadAssignment
		ourc.LoadAssignment = nil
		otherc.LoadAssignment = nil
		if !proto.Equal(otherc, ourc) {
			errs = errors.Join(errs, fmt.Errorf("cluster %v not equal: got: %s, expected: %s", otherc.Name, ourc.String(), otherc.String()))
		}
		ourc.LoadAssignment = ourCla
		otherc.LoadAssignment = otherCla
	}
	listenerset := map[string]*envoylistenerv3.Listener{}
	for _, c := range x.Listeners {
		listenerset[c.Name] = c
	}
	for _, c := range other.Listeners {
		otherc := listenerset[c.Name]
		if otherc == nil {
			errs = errors.Join(errs, fmt.Errorf("listener %v not found", c.Name))
			continue
		}
		if !proto.Equal(c, otherc) {
			errs = errors.Join(errs, fmt.Errorf("listener %v not equal", c.Name))
		}
	}
	routeset := map[string]*envoyroutev3.RouteConfiguration{}
	for _, c := range x.Routes {
		routeset[c.Name] = c
	}
	for _, c := range other.Routes {
		otherc := routeset[c.Name]
		if otherc == nil {
			errs = errors.Join(errs, fmt.Errorf("route %v not found", c.Name))
			continue
		}

		// Ignore VirtualHost ordering
		vhostFn := func(x, y *envoyroutev3.VirtualHost) bool { return x.Name < y.Name }
		if diff := cmp.Diff(c, otherc, protocmp.Transform(),
			protocmp.SortRepeated(vhostFn)); diff != "" {
			errs = errors.Join(errs, fmt.Errorf("route %v not equal!\ndiff:\b%s\n", c.Name, diff))
		}
	}

	epset := map[string]*envoyendpointv3.ClusterLoadAssignment{}
	for _, c := range x.Endpoints {
		epset[c.ClusterName] = c
	}
	for _, c := range other.Endpoints {
		otherc := epset[c.ClusterName]
		if err := compareCla(c, otherc); err != nil {
			errs = errors.Join(errs, fmt.Errorf("endpoint %v: %w", c.ClusterName, err))
		}
	}

	return errs
}

func compareCla(c, otherc *envoyendpointv3.ClusterLoadAssignment) error {
	if (c == nil) != (otherc == nil) {
		if c == nil {
			return fmt.Errorf("cluster is nil")
		}
		return fmt.Errorf("ep %v not found", c.ClusterName)
	}
	if c == nil || otherc == nil {
		return nil
	}
	ep1 := flattenendpoints(c)
	ep2 := flattenendpoints(otherc)
	if !equalset(ep1, ep2) {
		return fmt.Errorf("ep list %v not equal: %v %v", c.ClusterName, ep1, ep2)
	}
	ce := c.Endpoints
	ocd := otherc.Endpoints
	c.Endpoints = nil
	otherc.Endpoints = nil
	if !proto.Equal(c, otherc) {
		return fmt.Errorf("ep %v not equal", c.ClusterName)
	}
	c.Endpoints = ce
	otherc.Endpoints = ocd
	return nil
}

func equalset(a, b []*envoyendpointv3.LocalityLbEndpoints) bool {
	if len(a) != len(b) {
		return false
	}
	for _, v := range a {
		if istioslices.FindFunc(b, func(e *envoyendpointv3.LocalityLbEndpoints) bool {
			return proto.Equal(v, e)
		}) == nil {
			return false
		}
	}
	return true
}

func flattenendpoints(v *envoyendpointv3.ClusterLoadAssignment) []*envoyendpointv3.LocalityLbEndpoints {
	var flat []*envoyendpointv3.LocalityLbEndpoints
	for _, e := range v.Endpoints {
		for _, l := range e.LbEndpoints {
			flatbase := proto.Clone(e).(*envoyendpointv3.LocalityLbEndpoints)
			flatbase.LbEndpoints = []*envoyendpointv3.LbEndpoint{l}
			flat = append(flat, flatbase)
		}
	}
	return flat
}

func (x *xdsDump) FromYaml(ya []byte) error {
	ya, err := yaml.YAMLToJSON(ya)
	if err != nil {
		return err
	}

	jsonM := map[string][]any{}
	err = json.Unmarshal(ya, &jsonM)
	if err != nil {
		return err
	}
	for _, c := range jsonM["clusters"] {
		r, err := anyJsonRoundTrip[envoyclusterv3.Cluster](c)
		if err != nil {
			return err
		}
		x.Clusters = append(x.Clusters, r)
	}
	for _, c := range jsonM["endpoints"] {
		r, err := anyJsonRoundTrip[envoyendpointv3.ClusterLoadAssignment](c)
		if err != nil {
			return err
		}
		x.Endpoints = append(x.Endpoints, r)
	}
	for _, c := range jsonM["listeners"] {
		r, err := anyJsonRoundTrip[envoylistenerv3.Listener](c)
		if err != nil {
			return err
		}
		x.Listeners = append(x.Listeners, r)
	}
	for _, c := range jsonM["routes"] {
		r, err := anyJsonRoundTrip[envoyroutev3.RouteConfiguration](c)
		if err != nil {
			return err
		}
		x.Routes = append(x.Routes, r)
	}
	return nil
}

func anyJsonRoundTrip[T any, PT interface {
	proto.Message
	*T
}](c any) (PT, error) {
	var ju jsonpb.UnmarshalOptions
	jb, err := json.Marshal(c)
	var zero PT
	if err != nil {
		return zero, err
	}
	var r T
	var pr PT = &r
	err = ju.Unmarshal(jb, pr)
	return pr, err
}

func sortResource[T fmt.Stringer](resources []T) []T {
	// clone the slice
	resources = append([]T(nil), resources...)
	sort.Slice(resources, func(i, j int) bool {
		return resources[i].String() < resources[j].String()
	})
	return resources
}

func (x *xdsDump) ToYaml() ([]byte, error) {
	jsonM := map[string][]any{}
	for _, c := range sortResource(x.Clusters) {
		roundtrip, err := protoJsonRoundTrip(c)
		if err != nil {
			return nil, err
		}
		jsonM["clusters"] = append(jsonM["clusters"], roundtrip)
	}
	for _, c := range sortResource(x.Listeners) {
		roundtrip, err := protoJsonRoundTrip(c)
		if err != nil {
			return nil, err
		}
		jsonM["listeners"] = append(jsonM["listeners"], roundtrip)
	}
	for _, c := range sortResource(x.Endpoints) {
		roundtrip, err := protoJsonRoundTrip(c)
		if err != nil {
			return nil, err
		}
		jsonM["endpoints"] = append(jsonM["endpoints"], roundtrip)
	}
	for _, c := range sortResource(x.Routes) {
		roundtrip, err := protoJsonRoundTrip(c)
		if err != nil {
			return nil, err
		}
		jsonM["routes"] = append(jsonM["routes"], roundtrip)
	}

	bytes, err := json.Marshal(jsonM)
	if err != nil {
		return nil, err
	}

	ya, err := yaml.JSONToYAML(bytes)
	if err != nil {
		return nil, err
	}
	return ya, nil
}

func protoJsonRoundTrip(c proto.Message) (any, error) {
	var j jsonpb.MarshalOptions
	s, err := j.Marshal(c)
	if err != nil {
		return nil, err
	}
	var roundtrip any
	err = json.Unmarshal(s, &roundtrip)
	if err != nil {
		return nil, err
	}
	return roundtrip, nil
}

func getroutesnames(l *envoylistenerv3.Listener) []string {
	var routes []string
	for _, fc := range l.GetFilterChains() {
		for _, filter := range fc.GetFilters() {
			suffix := string((&envoyhttp.HttpConnectionManager{}).ProtoReflect().Descriptor().FullName())
			if strings.HasSuffix(filter.GetTypedConfig().GetTypeUrl(), suffix) {
				var hcm envoyhttp.HttpConnectionManager
				switch config := filter.GetConfigType().(type) {
				case *envoylistenerv3.Filter_TypedConfig:
					if err := config.TypedConfig.UnmarshalTo(&hcm); err == nil {
						rds := hcm.GetRds().GetRouteConfigName()
						if rds != "" {
							routes = append(routes, rds)
						}
					}
				}
			}
		}
	}
	return routes
}<|MERGE_RESOLUTION|>--- conflicted
+++ resolved
@@ -17,22 +17,11 @@
 	"testing"
 	"time"
 
-<<<<<<< HEAD
-	envoycluster "github.com/envoyproxy/go-control-plane/envoy/config/cluster/v3"
-	envoycore "github.com/envoyproxy/go-control-plane/envoy/config/core/v3"
-	envoyendpoint "github.com/envoyproxy/go-control-plane/envoy/config/endpoint/v3"
-	envoylistener "github.com/envoyproxy/go-control-plane/envoy/config/listener/v3"
-	envoy_config_route_v3 "github.com/envoyproxy/go-control-plane/envoy/config/route/v3"
-=======
-	agentgateway "github.com/agentgateway/agentgateway/go/api"
-	"github.com/agentgateway/agentgateway/go/api/a2a"
-	"github.com/agentgateway/agentgateway/go/api/mcp"
 	envoyclusterv3 "github.com/envoyproxy/go-control-plane/envoy/config/cluster/v3"
 	envoycorev3 "github.com/envoyproxy/go-control-plane/envoy/config/core/v3"
 	envoyendpointv3 "github.com/envoyproxy/go-control-plane/envoy/config/endpoint/v3"
 	envoylistenerv3 "github.com/envoyproxy/go-control-plane/envoy/config/listener/v3"
 	envoyroutev3 "github.com/envoyproxy/go-control-plane/envoy/config/route/v3"
->>>>>>> e2227b43
 	envoyhttp "github.com/envoyproxy/go-control-plane/envoy/extensions/filters/network/http_connection_manager/v3"
 	discovery_v3 "github.com/envoyproxy/go-control-plane/envoy/service/discovery/v3"
 	"github.com/go-logr/zapr"
@@ -527,191 +516,6 @@
 	return d
 }
 
-<<<<<<< HEAD
-=======
-func newAgentGatewayXdsDumper(t *testing.T, ctx context.Context, xdsPort int, gwname, gwnamespace string) xdsDumper {
-	conn, err := grpc.NewClient(fmt.Sprintf("localhost:%d", xdsPort),
-		grpc.WithTransportCredentials(insecure.NewCredentials()),
-		grpc.WithIdleTimeout(time.Second*10),
-	)
-	if err != nil {
-		t.Fatalf("failed to connect to xds server: %v", err)
-	}
-
-	d := xdsDumper{
-		conn: conn,
-		dr: &discovery_v3.DiscoveryRequest{
-			Node: &envoycorev3.Node{
-				Id: "gateway.gwtest",
-				Metadata: &structpb.Struct{
-					Fields: map[string]*structpb.Value{
-						"role": structpb.NewStringValue(fmt.Sprintf("%s~%s~%s", agentgatewaysyncer.OwnerNodeId, gwnamespace, gwname)),
-					},
-				},
-			},
-		},
-	}
-
-	ads := discovery_v3.NewAggregatedDiscoveryServiceClient(d.conn)
-	ctx, cancel := context.WithTimeout(ctx, time.Second*30) // long timeout - just in case. we should never reach it.
-	adsClient, err := ads.StreamAggregatedResources(ctx)
-	if err != nil {
-		t.Fatalf("failed to get ads client: %v", err)
-	}
-	d.adsClient = adsClient
-	d.cancel = cancel
-
-	return d
-}
-
-type agentGwDump struct {
-	A2ATargets []*a2a.Target
-	McpTargets []*mcp.Target
-	Listeners  []*agentgateway.Listener
-}
-
-func (x xdsDumper) DumpAgentGateway(t *testing.T, ctx context.Context) agentGwDump {
-	// get a2a targets
-	a2aTargets := x.GetA2ATargets(t, ctx)
-	// get mcp targets
-	mcpTargets := x.GetMcpTargets(t, ctx)
-	// get listeners
-	listeners := x.GetListeners(t, ctx)
-
-	return agentGwDump{
-		A2ATargets: a2aTargets,
-		McpTargets: mcpTargets,
-		Listeners:  listeners,
-	}
-}
-
-func (x xdsDumper) GetA2ATargets(t *testing.T, ctx context.Context) []*a2a.Target {
-	dr := proto.Clone(x.dr).(*discovery_v3.DiscoveryRequest)
-	dr.TypeUrl = agentgatewaysyncer.TargetTypeA2AUrl
-	x.adsClient.Send(dr)
-	var a2aTargets []*a2a.Target
-	// run this in parallel with a 5s timeout
-	done := make(chan struct{})
-	go func() {
-		defer close(done)
-		sent := 1
-		for i := 0; i < sent; i++ {
-			dresp, err := x.adsClient.Recv()
-			if err != nil {
-				t.Errorf("failed to get response from xds server: %v", err)
-			}
-			t.Logf("got response: %s len: %d", dresp.GetTypeUrl(), len(dresp.GetResources()))
-			if dresp.GetTypeUrl() == agentgatewaysyncer.TargetTypeA2AUrl {
-				for _, anyResource := range dresp.GetResources() {
-					var target a2a.Target
-					if err := anyResource.UnmarshalTo(&target); err != nil {
-						t.Errorf("failed to unmarshal target: %v", err)
-					}
-					a2aTargets = append(a2aTargets, &target)
-				}
-			}
-		}
-	}()
-	select {
-	case <-done:
-	case <-time.After(5 * time.Second):
-		// don't fatal yet as we want to dump the state while still connected
-		t.Error("timed out waiting for targets for a2a xds dump")
-		return nil
-	}
-	if len(a2aTargets) == 0 {
-		t.Error("no a2a targets found")
-		return nil
-	}
-	t.Logf("xds: found %d a2a targets", len(a2aTargets))
-	return a2aTargets
-}
-
-func (x xdsDumper) GetMcpTargets(t *testing.T, ctx context.Context) []*mcp.Target {
-	dr := proto.Clone(x.dr).(*discovery_v3.DiscoveryRequest)
-	dr.TypeUrl = agentgatewaysyncer.TargetTypeMcpUrl
-	x.adsClient.Send(dr)
-	var mcpTargets []*mcp.Target
-	// run this in parallel with a 5s timeout
-	done := make(chan struct{})
-	go func() {
-		defer close(done)
-		sent := 1
-		for i := 0; i < sent; i++ {
-			dresp, err := x.adsClient.Recv()
-			if err != nil {
-				t.Errorf("failed to get response from xds server: %v", err)
-			}
-			t.Logf("got response: %s len: %d", dresp.GetTypeUrl(), len(dresp.GetResources()))
-			if dresp.GetTypeUrl() == agentgatewaysyncer.TargetTypeMcpUrl {
-				for _, anyResource := range dresp.GetResources() {
-					var target mcp.Target
-					if err := anyResource.UnmarshalTo(&target); err != nil {
-						t.Errorf("failed to unmarshal target: %v", err)
-					}
-					mcpTargets = append(mcpTargets, &target)
-				}
-			}
-		}
-	}()
-	select {
-	case <-done:
-	case <-time.After(5 * time.Second):
-		// don't fatal yet as we want to dump the state while still connected
-		t.Error("timed out waiting for targets for mcp xds dump")
-		return nil
-	}
-	if len(mcpTargets) == 0 {
-		t.Error("no mcp targets found")
-		return nil
-	}
-	t.Logf("xds: found %d mcp targets", len(mcpTargets))
-	return mcpTargets
-}
-
-func (x xdsDumper) GetListeners(t *testing.T, ctx context.Context) []*agentgateway.Listener {
-	dr := proto.Clone(x.dr).(*discovery_v3.DiscoveryRequest)
-	dr.TypeUrl = agentgatewaysyncer.TargetTypeListenerUrl
-	x.adsClient.Send(dr)
-	var listeners []*agentgateway.Listener
-	// run this in parallel with a 5s timeout
-	done := make(chan struct{})
-	go func() {
-		defer close(done)
-		sent := 1
-		for i := 0; i < sent; i++ {
-			dresp, err := x.adsClient.Recv()
-			if err != nil {
-				t.Errorf("failed to get response from xds server: %v", err)
-			}
-			t.Logf("got response: %s len: %d", dresp.GetTypeUrl(), len(dresp.GetResources()))
-			if dresp.GetTypeUrl() == agentgatewaysyncer.TargetTypeListenerUrl {
-				for _, anyResource := range dresp.GetResources() {
-					var listener agentgateway.Listener
-					if err := anyResource.UnmarshalTo(&listener); err != nil {
-						t.Errorf("failed to unmarshal target: %v", err)
-					}
-					listeners = append(listeners, &listener)
-				}
-			}
-		}
-	}()
-	select {
-	case <-done:
-	case <-time.After(5 * time.Second):
-		// don't fatal yet as we want to dump the state while still connected
-		t.Error("timed out waiting for listeners for xds dump")
-		return nil
-	}
-	if len(listeners) == 0 {
-		t.Error("no listeners found")
-		return nil
-	}
-	t.Logf("xds: found %d listeners", len(listeners))
-	return listeners
-}
-
->>>>>>> e2227b43
 func (x xdsDumper) Dump(t *testing.T, ctx context.Context) (xdsDump, error) {
 	dr := proto.Clone(x.dr).(*discovery_v3.DiscoveryRequest)
 	dr.TypeUrl = "type.googleapis.com/envoy.config.cluster.v3.Cluster"
