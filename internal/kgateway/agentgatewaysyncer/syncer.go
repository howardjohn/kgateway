--- conflicted
+++ resolved
@@ -13,7 +13,6 @@
 	"github.com/avast/retry-go/v4"
 	envoytypes "github.com/envoyproxy/go-control-plane/pkg/cache/types"
 	envoycache "github.com/envoyproxy/go-control-plane/pkg/cache/v3"
-	"github.com/golang/protobuf/ptypes/wrappers"
 	"github.com/google/go-cmp/cmp"
 	"github.com/google/go-cmp/cmp/cmpopts"
 	"google.golang.org/protobuf/proto"
@@ -573,242 +572,10 @@
 			Name:    backend.Name,
 			version: utils.HashProto(resourceWrapper),
 		})
-<<<<<<< HEAD
-	case v1alpha1.BackendTypeMCP:
-		// Convert Kubernetes MCP targets to agentgateway format
-		var mcpTargets []*api.MCPTarget
-
-		if obj.Spec.MCP != nil {
-			for _, targetSelector := range obj.Spec.MCP.Targets {
-				if targetSelector.StaticTarget != nil {
-					staticBackendRef := obj.Namespace + "/" + targetSelector.StaticTarget.Name
-					// TODO: check if the backend exists first to dedup
-					staticBackend := &api.Backend{
-						Name: staticBackendRef,
-						Kind: &api.Backend_Static{
-							Static: &api.StaticBackend{
-								Host: targetSelector.StaticTarget.Host,
-								Port: targetSelector.StaticTarget.Port,
-							},
-						},
-					}
-					resourceWrapper := &api.Resource{
-						Kind: &api.Resource_Backend{
-							Backend: staticBackend,
-						},
-					}
-					results = append(results, envoyResourceWithCustomName{
-						Message: resourceWrapper,
-						Name:    staticBackend.Name,
-						version: utils.HashProto(resourceWrapper),
-					})
-
-					mcpTarget := &api.MCPTarget{
-						Name: targetSelector.StaticTarget.Name,
-						Port: targetSelector.StaticTarget.Port, // TODO: which port should be set (static vs. parent)?
-						Kind: &api.BackendReference{Kind: &api.BackendReference_Backend{
-							Backend: staticBackendRef,
-						}},
-					}
-
-					// Convert protocol if specified
-					switch targetSelector.StaticTarget.Protocol {
-					case v1alpha1.MCPProtocolSSE:
-						mcpTarget.Protocol = api.MCPTarget_SSE
-					case v1alpha1.MCPProtocolStreamableHTTP:
-						mcpTarget.Protocol = api.MCPTarget_STREAMABLE_HTTP
-					default:
-						mcpTarget.Protocol = api.MCPTarget_UNDEFINED
-					}
-
-					mcpTargets = append(mcpTargets, mcpTarget)
-				}
-
-				if targetSelector.Selectors != nil {
-					// Filter services based on service selector and namespace selector
-					var filters []krt.FetchOption
-
-					// Apply service label selector
-					if targetSelector.Selectors.ServiceSelector != nil {
-						// Convert metav1.LabelSelector to labels.Selector
-						serviceSelector, err := metav1.LabelSelectorAsSelector(targetSelector.Selectors.ServiceSelector)
-						if err != nil {
-							logger.Warn("invalid service selector", "error", err, "backend", obj.Name)
-							continue
-						}
-						// Use the selector to filter services with matching labels
-						if !serviceSelector.Empty() {
-							filters = append(filters, krt.FilterGeneric(func(svc any) bool {
-								service := svc.(*corev1.Service)
-								return serviceSelector.Matches(labels.Set(service.Labels))
-							}))
-						}
-					}
-
-					// Apply namespace selector if specified
-					if targetSelector.Selectors.NamespaceSelector != nil {
-						namespaceSelector, err := metav1.LabelSelectorAsSelector(targetSelector.Selectors.NamespaceSelector)
-						if err != nil {
-							logger.Warn("invalid namespace selector", "error", err, "backend", obj.Name)
-							continue
-						}
-						if !namespaceSelector.Empty() {
-							// Get all namespaces and find those matching the selector
-							allNamespaces := krt.Fetch(ctx, nsCol)
-							matchingNamespaces := make(map[string]bool)
-							for _, ns := range allNamespaces {
-								if namespaceSelector.Matches(labels.Set(ns.Labels)) {
-									matchingNamespaces[ns.Name] = true
-								}
-							}
-							// Filter services to only those in matching namespaces
-							filters = append(filters, krt.FilterGeneric(func(svc any) bool {
-								service := svc.(*corev1.Service)
-								return matchingNamespaces[service.Namespace]
-							}))
-						}
-					} else {
-						// If no namespace selector, limit to same namespace as backend
-						filters = append(filters, krt.FilterGeneric(func(svc any) bool {
-							service := svc.(*corev1.Service)
-							return service.Namespace == obj.Namespace
-						}))
-					}
-
-					// Fetch matching services
-					matchingServices := krt.Fetch(ctx, svcCol, filters...)
-
-					// Create MCP targets for each matching service
-					for _, service := range matchingServices {
-						for _, port := range service.Spec.Ports {
-							if port.AppProtocol == nil || *port.AppProtocol != mcpProtocol {
-								continue
-							}
-							// For each mcp port on the service, create an MCP target
-							mcpTarget := &api.MCPTarget{
-								Name: service.Name + "-" + port.Name,
-								Port: port.Port,
-								Kind: &api.BackendReference{
-									Kind: &api.BackendReference_Service{Service: service.Namespace + "/" + service.Name},
-								},
-							}
-
-							// TODO: Determine protocol from service annotations or other metadata
-							// For now, default to undefined protocol
-							mcpTarget.Protocol = api.MCPTarget_UNDEFINED
-
-							mcpTargets = append(mcpTargets, mcpTarget)
-						}
-					}
-				}
-			}
-		}
-
-		mcpBackend := &api.Backend{
-			Name: obj.Namespace + "/" + obj.Name,
-			Kind: &api.Backend_Mcp{
-				Mcp: &api.MCPBackend{
-					Targets: mcpTargets,
-				},
-			},
-		}
-
-		resourceWrapper := &api.Resource{
-			Kind: &api.Resource_Backend{
-				Backend: mcpBackend,
-			},
-		}
-		results = append(results, envoyResourceWithCustomName{
-			Message: resourceWrapper,
-			Name:    mcpBackend.Name,
-			version: utils.HashProto(resourceWrapper),
-		})
-=======
->>>>>>> f8d9575a
 	}
 	return results
 }
 
-<<<<<<< HEAD
-// buildAIBackendFromLLM converts a kgateway LLMProvider to an agentgateway AIBackend
-func (s *AgentGwSyncer) buildAIBackendFromLLM(llm *v1alpha1.LLMProvider) *api.AIBackend {
-	// Create AIBackend structure with provider-specific configuration
-	aiBackend := &api.AIBackend{}
-
-	// Extract and set provider configuration based on the LLM provider type
-	provider := llm.Provider
-
-	if provider.OpenAI != nil {
-		var model *wrappers.StringValue
-		if provider.OpenAI.Model != nil {
-			model = &wrappers.StringValue{
-				Value: *provider.OpenAI.Model,
-			}
-		}
-		aiBackend.Provider = &api.AIBackend_Openai{
-			Openai: &api.AIBackend_OpenAI{
-				Model: model,
-			},
-		}
-	} else if provider.AzureOpenAI != nil {
-		var model *wrappers.StringValue
-		if provider.OpenAI.Model != nil {
-			model = &wrappers.StringValue{
-				Value: *provider.OpenAI.Model,
-			}
-		}
-		aiBackend.Provider = &api.AIBackend_Openai{
-			Openai: &api.AIBackend_OpenAI{
-				Model: model,
-			},
-		}
-	} else if provider.Anthropic != nil {
-		var model *wrappers.StringValue
-		if provider.Anthropic.Model != nil {
-			model = &wrappers.StringValue{
-				Value: *provider.Anthropic.Model,
-			}
-		}
-		aiBackend.Provider = &api.AIBackend_Anthropic_{
-			Anthropic: &api.AIBackend_Anthropic{
-				Model: model,
-			},
-		}
-	} else if provider.Gemini != nil {
-		model := &wrappers.StringValue{
-			Value: provider.Gemini.Model,
-		}
-		aiBackend.Provider = &api.AIBackend_Gemini_{
-			Gemini: &api.AIBackend_Gemini{
-				Model: model,
-			},
-		}
-	} else if provider.VertexAI != nil {
-		model := &wrappers.StringValue{
-			Value: provider.VertexAI.Model,
-		}
-		aiBackend.Provider = &api.AIBackend_Vertex_{
-			Vertex: &api.AIBackend_Vertex{
-				Model: model,
-			},
-		}
-	}
-	// TODO: add bedrock support
-
-	// Map common override configurations
-	if llm.HostOverride != nil {
-		logger.Debug("host override configured", "host", llm.HostOverride.Host, "port", llm.HostOverride.Port)
-		aiBackend.Override = &api.AIBackend_Override{
-			Host: llm.HostOverride.Host,
-			Port: int32(llm.HostOverride.Port),
-		}
-	}
-
-	return aiBackend
-}
-
-=======
->>>>>>> f8d9575a
 // getProtocolAndTLSConfig extracts protocol and TLS configuration from a gateway
 func (s *AgentGwSyncer) getProtocolAndTLSConfig(obj GatewayListener) (api.Protocol, *api.TLSConfig, bool) {
 	var tlsConfig *api.TLSConfig
