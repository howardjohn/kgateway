--- conflicted
+++ resolved
@@ -212,12 +212,7 @@
 		if v.NewEnvoyGatewayTranslationPass == nil {
 			continue
 		}
-<<<<<<< HEAD
 		tp := v.NewEnvoyGatewayTranslationPass(context.TODO(), ir.GwTranslationCtx{}, reporter)
-=======
-
-		tp := v.NewGatewayTranslationPass(context.TODO(), ir.GwTranslationCtx{}, reporter)
->>>>>>> e2227b43
 		if tp != nil {
 			ret[k] = &TranslationPass{
 				EnvoyTranslationPass: tp,
